# ScopeTimer #

[![Quality Gate Status](https://sonarcloud.io/api/project_badges/measure?project=stephenlclarke_ScopeTimer&metric=alert_status)](https://sonarcloud.io/summary/new_code?id=stephenlclarke_ScopeTimer)
[![Bugs](https://sonarcloud.io/api/project_badges/measure?project=stephenlclarke_ScopeTimer&metric=bugs)](https://sonarcloud.io/summary/new_code?id=stephenlclarke_ScopeTimer)
[![Code Smells](https://sonarcloud.io/api/project_badges/measure?project=stephenlclarke_ScopeTimer&metric=code_smells)](https://sonarcloud.io/summary/new_code?id=stephenlclarke_ScopeTimer)
[![Coverage](https://sonarcloud.io/api/project_badges/measure?project=stephenlclarke_ScopeTimer&metric=coverage)](https://sonarcloud.io/summary/new_code?id=stephenlclarke_ScopeTimer)
[![Duplicated Lines (%)](https://sonarcloud.io/api/project_badges/measure?project=stephenlclarke_ScopeTimer&metric=duplicated_lines_density)](https://sonarcloud.io/summary/new_code?id=stephenlclarke_ScopeTimer)
[![Lines of Code](https://sonarcloud.io/api/project_badges/measure?project=stephenlclarke_ScopeTimer&metric=ncloc)](https://sonarcloud.io/summary/new_code?id=stephenlclarke_ScopeTimer)
[![Reliability Rating](https://sonarcloud.io/api/project_badges/measure?project=stephenlclarke_ScopeTimer&metric=reliability_rating)](https://sonarcloud.io/summary/new_code?id=stephenlclarke_ScopeTimer)
[![Security Rating](https://sonarcloud.io/api/project_badges/measure?project=stephenlclarke_ScopeTimer&metric=security_rating)](https://sonarcloud.io/summary/new_code?id=stephenlclarke_ScopeTimer)
[![Technical Debt](https://sonarcloud.io/api/project_badges/measure?project=stephenlclarke_ScopeTimer&metric=sqale_index)](https://sonarcloud.io/summary/new_code?id=stephenlclarke_ScopeTimer)
[![Maintainability Rating](https://sonarcloud.io/api/project_badges/measure?project=stephenlclarke_ScopeTimer&metric=sqale_rating)](https://sonarcloud.io/summary/new_code?id=stephenlclarke_ScopeTimer)
[![Vulnerabilities](https://sonarcloud.io/api/project_badges/measure?project=stephenlclarke_ScopeTimer&metric=vulnerabilities)](https://sonarcloud.io/summary/new_code?id=stephenlclarke_ScopeTimer)
![Repo Visitors](https://visitor-badge.laobi.icu/badge?page_id=stephenlclarke.ScopeTimer)

A tiny, zero-intrusion C++17 **RAII scope timer** for high-performance code
paths. Drop a single macro into a scope and get a structured log line on exit
with start, end, and elapsed time. In release builds it compiles to a no-op; in
debug builds it's lock-light and allocation-free on the hot path.

The concept for this class & macro originated from a software project I worked
on in the early 1990's while at Merril Lynch. It owed a lot to James O.
Coplien's Advanced C++: Programming Styles and Idioms (Addison-Wesley, first
<<<<<<< HEAD
ed. 1991). A very smart guy that I had the pleaseure to work with when I was
at Bloomberg in 2016. This version is a re-imagining of the original.
=======
ed. 1991). A very smart guy that I had the pleasure to work with when I was
at Bloomberg in 2016. This version is a re-imagining of the original. 
>>>>>>> 9fb9c0e1
Rewritten from scratch for C++17/20.

---

<p align="center">
  <a href="https://buy.stripe.com/8x23cvaHjaXzdg30Ni77O00">
    <img src="https://img.shields.io/badge/Buy%20Me%20a%20Coffee-❤️-brightgreen?style=for-the-badge&logo=buymeacoffee&logoColor=white" alt="Buy Me a Coffee">
  </a>
  &nbsp;
  <a href="https://github.com/stephenlclarke/scopetimer/discussions">
    <img src="https://img.shields.io/badge/Leave%20a%20Comment-💬-blue?style=for-the-badge" alt="Leave a Comment">
  </a>
</p>

<p align="center">
  <sub>☕ If you found this project useful, consider buying me a coffee or dropping a comment — it keeps the caffeine and ideas flowing! 😄</sub>
</p>

---

## What it's for ##

- **Fast, frictionless profiling** of functions, blocks, and object lifetimes.
- **Production-safe toggling**: enabled in Debug, compiled out in Release (via
  `NDEBUG`).
- **Consistent, parseable output** to a rolling log file for ad-hoc analysis.

### Design rationale ###

- **Zero friction**: a macro expands to a short-lived RAII object; no manual
  start/stop.
- **Hot-path friendly**: elapsed-unit selection is a **function pointer chosen
  once** from `SCOPE_TIMER_FORMAT`; per-use cost is a single indirect call +
  `snprintf`.
- **Predictable output**: timestamped start/end + elapsed, suitable for
  grepping or ingestion.
- **Safe by default**: thread-safe, buffered file I/O with periodic flush to
  limit syscalls.
- **Portable**: uses `localtime_s` (Windows) or `localtime_r` (POSIX).
- **Release-friendly**: expands to no-ops under `NDEBUG` so you can leave calls
  in code.

## Key features ##

- **RAII timing**: starts on construction, logs on destruction.
- **Unique per-use macro**: safe to place multiple timers in the same scope.
- **Thread-safe logging** with buffered I/O and periodic flush.
- **One-time-selected formatter** (functor) for elapsed units via
  `SCOPE_TIMER_FORMAT`. No per-call branching.
- **Portable time formatting** (uses `localtime_s`/`localtime_r`).

### Macro uniqueness: `__COUNTER__` and `__LINE__` ###

`SCOPE_TIMER(...)` expands to a short-lived stack variable whose name must be
unique per expansion. I generate that name with a two-stage token-pasting
helper:

```cpp
#define ST_CAT2(a,b) a##b
#define ST_CAT(a,b)  ST_CAT2(a,b)
```

Then I suffix the variable with **`__COUNTER__` when available**, which is a
translation-unit-global monotonically increasing integer, ensuring **global
uniqueness** even if multiple timers are emitted on the **same source line**
(e.g., from another macro). If a compiler doesn't support `__COUNTER__`,
I **fall back to `__LINE__`**, which is unique per line **but can collide**
if multiple expansions end up on the same line. The two-stage concat ensures
the macro arguments are expanded **before** token pasting.

### Environment variables ###

- `SCOPE_TIMER` - Controls whether timing/logging is enabled in **Debug**
  builds. Set to `"OFF"`, `"FALSE"`, `"NO"`, or `"0"` (case-insensitive;
  surrounding whitespace ignored) to **disable** logging entirely. Any other
  value, or if unset, leaves logging **enabled**. In **Release** builds
  (`NDEBUG` defined) this variable has no effect because `SCOPE_TIMER` calls
  compile to no-ops.
- `SCOPE_TIMER_DIR` - Directory for `ScopeTimer.log` (default `/tmp`).
- `SCOPE_TIMER_FLUSH_N` - Flush every N lines (default 256, max 1,000,000).
- `SCOPE_TIMER_FORMAT` - Elapsed units: `SECONDS`, `MILLIS`, `MICROS`, or
  `NANOS` (case-insensitive). If unset/invalid, auto-selects a readable unit.

## Quick start ##

```cpp
#include "ScopeTimer.hpp"

void foo() {
    SCOPE_TIMER("foo");        // Logs when foo() exits
    // ... work ...
}
```

### Conditional timing ###

```cpp
void bar(bool enabled) {
    SCOPE_TIMER_IF(enabled, "bar"); // Only logs when enabled == true
    // ... work ...
}
```

### Multiple timers in one scope (safe) ###

```cpp
void baz() {
    SCOPE_TIMER("baz:first");
    // ... work A ...
    SCOPE_TIMER("baz:second");
    // ... work B ...
}
```

### Nested scopes ###

```cpp
void nested() {
    SCOPE_TIMER("nested:outer");
    {
        SCOPE_TIMER("nested:inner");
        // ... inner work ...
    }
}
```

### Track an object's lifetime (member timer) ###

```cpp
class LifetimeTracked {
public:
    LifetimeTracked() : lifetimeTimer_("LifetimeTracked") { /* setup */ }
    ~LifetimeTracked() { /* teardown */ }
private:
    ::ewm::scopetimer::ScopeTimer lifetimeTimer_;
};
```

## Building the test harness ##

```bash
> rm -rf build && \
  cmake -S . -B build && \
  cmake --build build -j && \
  cmake --build build --target sonar_bw -j && \
  cmake --build build --target coverage && \
  sonar-scanner
-- The CXX compiler identification is GNU 15.2.0
-- Checking whether CXX compiler has -isysroot
-- Checking whether CXX compiler has -isysroot - yes
-- Checking whether CXX compiler supports OSX deployment target flag
-- Checking whether CXX compiler supports OSX deployment target flag - yes
-- Detecting CXX compiler ABI info
-- Detecting CXX compiler ABI info - done
-- Check for working CXX compiler: /opt/homebrew/bin/g++-15 - skipped
-- Detecting CXX compile features
-- Detecting CXX compile features - done
-- Performing Test CMAKE_HAVE_LIBC_PTHREAD
-- Performing Test CMAKE_HAVE_LIBC_PTHREAD - Success
-- Found Threads: TRUE
-- Using GCOV from environment: /opt/homebrew/bin/gcov-15
-- Downloading Sonar build-wrapper from: https://sonarcloud.io/static/cpp/build-wrapper-macosx-arm64.zip
-- Arm64 build-wrapper download failed; trying x86 fallback: https://sonarcloud.io/static/cpp/build-wrapper-macosx-x86.zip
-- Installed build-wrapper locally: /Users/sclarke/github/ScopeTimer/build/tools/build-wrapper-macosx-x86/build-wrapper-macosx-x86
-- Using Sonar build-wrapper: /Users/sclarke/github/ScopeTimer/build/tools/build-wrapper-macosx-x86/build-wrapper-macosx-x86
-- Configuring done (2.4s)
-- Generating done (0.1s)
-- Build files have been written to: /Users/sclarke/github/ScopeTimer/build
[ 50%] Building CXX object CMakeFiles/scopetimer_tests.dir/test/ScopeTimerTest.cpp.o
[ 50%] Building CXX object CMakeFiles/Demo.dir/example/Demo.cpp.o
[ 75%] Linking CXX executable Demo
[ 75%] Built target Demo
[100%] Linking CXX executable scopetimer_tests
[100%] Built target scopetimer_tests
[100%] Capture clean build with Sonar build-wrapper -> /Users/sclarke/github/ScopeTimer/build/bw-output
[ 25%] Building CXX object CMakeFiles/Demo.dir/example/Demo.cpp.o
[ 50%] Building CXX object CMakeFiles/scopetimer_tests.dir/test/ScopeTimerTest.cpp.o
[ 75%] Linking CXX executable Demo
[100%] Linking CXX executable scopetimer_tests
[100%] Built target scopetimer_tests
[100%] Built target Demo
Built target sonar_bw
[ 40%] Built target scopetimer_tests
[ 80%] Built target Demo
[100%] Run tests once and generate gcovr reports (SonarQube XML + HTML)
Test project /Users/sclarke/github/ScopeTimer/build
    Start 1: run_demo
1/2 Test #1: run_demo .........................   Passed    0.34 sec
    Start 2: run_scopetimer_tests
2/2 Test #2: run_scopetimer_tests .............   Passed    0.61 sec

100% tests passed, 0 tests failed out of 2

Total Test time (real) =   0.96 sec
(INFO) Reading coverage data...
(INFO) Writing coverage report...
lines: 99.1% (447 out of 451)
functions: 100.0% (67 out of 67)
branches: 54.4% (307 out of 564)
[100%] Built target coverage
18:45:45.468 INFO  Scanner configuration file: /opt/homebrew/Cellar/sonar-scanner/7.2.0.5079/libexec/conf/sonar-scanner.properties
18:45:45.471 INFO  Project root configuration file: /Users/sclarke/github/ScopeTimer/sonar-project.properties
18:45:45.482 INFO  SonarScanner CLI 7.2.0.5079
18:45:45.483 INFO  Mac OS X 26.0.1 aarch64
18:45:47.260 INFO  Communicating with SonarQube Cloud
18:45:47.260 INFO  JRE provisioning: os[macos], arch[arm64]
18:45:48.433 INFO  Starting SonarScanner Engine...
18:45:48.433 INFO  Java 17.0.11 Eclipse Adoptium (64-bit)
18:45:50.352 INFO  Load global settings
18:45:50.889 INFO  Load global settings (done) | time=537ms
18:45:50.926 INFO  Server id: 1BD809FA-AWHW8ct9-T_TB3XqouNu
18:45:51.027 INFO  Loading required plugins
18:45:51.027 INFO  Load plugins index
18:45:51.145 INFO  Load plugins index (done) | time=118ms
18:45:51.145 INFO  Load/download plugins
18:45:51.181 INFO  Load/download plugins (done) | time=36ms
18:45:51.331 INFO  Loaded core extensions: a3s, architecture, sca
18:45:51.471 INFO  Process project properties
18:45:51.481 INFO  Project key: stephenlclarke_ScopeTimer
18:45:51.481 INFO  Base dir: /Users/sclarke/github/ScopeTimer
18:45:51.481 INFO  Working dir: /Users/sclarke/github/ScopeTimer/.scannerwork
18:45:51.489 INFO  Load project branches
18:45:51.757 INFO  Load project branches (done) | time=267ms
18:45:51.759 INFO  Load project settings for component key: 'stephenlclarke_ScopeTimer'
18:45:52.237 INFO  Load project settings for component key: 'stephenlclarke_ScopeTimer' (done) | time=478ms
18:45:52.616 INFO  Check ALM binding of project 'stephenlclarke_ScopeTimer'
18:45:52.824 INFO  Detected project binding: BOUND
18:45:52.824 INFO  Check ALM binding of project 'stephenlclarke_ScopeTimer' (done) | time=208ms
18:45:52.828 INFO  Load project pull requests
18:45:53.005 INFO  Load project pull requests (done) | time=176ms
18:45:53.009 INFO  Load branch configuration
18:45:53.010 INFO  Load branch configuration (done) | time=1ms
18:45:53.013 INFO  Load quality profiles
18:45:53.469 INFO  Load quality profiles (done) | time=456ms
18:45:53.481 INFO  Create analysis
18:45:53.726 INFO  Create analysis (done) | time=244ms
18:45:53.820 INFO  Load active rules
18:45:54.808 INFO  Load active rules (done) | time=988ms
18:45:54.940 INFO  Organization key: stephenlclarke
18:45:54.955 INFO  Preprocessing files...
18:45:55.050 INFO  4 languages detected in 16 preprocessed files (done) | time=94ms
18:45:55.050 INFO  253 files ignored because of inclusion/exclusion patterns
18:45:55.050 INFO  122 files ignored because of scm ignore settings
18:45:55.120 INFO  Loading plugins for detected languages
18:45:55.121 INFO  Load/download plugins
18:45:55.151 INFO  Load/download plugins (done) | time=31ms
18:45:55.230 INFO  Load metrics repository
18:45:55.341 INFO  Load metrics repository (done) | time=112ms
18:45:55.346 INFO  Sensor cache enabled
18:45:55.348 INFO  Load sensor cache
18:45:55.994 INFO  Load sensor cache (21 KB) | time=646ms
18:45:56.041 INFO  Load project repositories
18:45:56.224 INFO  Load project repositories (done) | time=183ms
18:45:56.227 INFO  Indexing files...
18:45:56.227 INFO  Project configuration:
18:45:56.227 INFO    Excluded sources: **/build/**, **/_deps/**, **/bw-output/**, **/compile_commands.json, **/build-wrapper-dump.json, **/test/**, **/*Test.cpp, **/*Tests.cpp
18:45:56.227 INFO    Included tests: **/test/**, **/*Test.cpp, **/*Tests.cpp
18:45:56.232 INFO  16 files indexed (done) | time=5ms
18:45:56.235 INFO  Quality profile for cpp: Sonar way
18:45:56.235 INFO  Quality profile for json: Sonar way
18:45:56.235 INFO  Quality profile for shell: Sonar way
18:45:56.235 INFO  Quality profile for yaml: Sonar way
18:45:56.236 INFO  ------------- Run sensors on module ScopeTimer
18:45:56.512 INFO  Sensor Declarative Rule Engine for Shell [dre]
18:45:56.560 WARN  Unsupported platform detected: macOs-aarch64, skipping analysis.
18:45:56.560 INFO  Sensor Declarative Rule Engine for Shell [dre] (done) | time=47ms
18:45:56.560 INFO  Sensor JaCoCo XML Report Importer [jacoco]
18:45:56.560 INFO  'sonar.coverage.jacoco.xmlReportPaths' is not defined. Using default locations: target/site/jacoco/jacoco.xml,target/site/jacoco-it/jacoco.xml,build/reports/jacoco/test/jacocoTestReport.xml
18:45:56.560 INFO  No report imported, no coverage information will be imported by JaCoCo XML Report Importer
18:45:56.561 INFO  Sensor JaCoCo XML Report Importer [jacoco] (done) | time=0ms
18:45:56.561 INFO  Sensor IaC GitHub Actions Sensor [iacenterprise]
18:45:56.568 INFO  1 source file to be analyzed
18:45:56.630 INFO  1/1 source file has been analyzed
18:45:56.630 INFO  Sensor IaC GitHub Actions Sensor [iacenterprise] (done) | time=69ms
18:45:56.630 INFO  Sensor IaC Shell Sensor [iacenterprise]
18:45:56.632 INFO  3 source files to be analyzed
18:45:56.642 INFO  3/3 source files have been analyzed
18:45:56.642 INFO  Sensor IaC Shell Sensor [iacenterprise] (done) | time=12ms
18:45:56.642 INFO  Sensor IaC CloudFormation Sensor [iac]
18:45:56.644 INFO  There are no files to be analyzed for the CloudFormation language
18:45:56.644 INFO  Sensor IaC CloudFormation Sensor [iac] (done) | time=2ms
18:45:56.644 INFO  Sensor IaC cfn-lint report Sensor [iac]
18:45:56.645 INFO  Sensor IaC cfn-lint report Sensor [iac] (done) | time=0ms
18:45:56.645 INFO  Sensor IaC Docker Sensor [iac]
18:45:56.645 INFO  There are no files to be analyzed for the Docker language
18:45:56.645 INFO  Sensor IaC Docker Sensor [iac] (done) | time=0ms
18:45:56.645 INFO  Sensor IaC hadolint report Sensor [iac]
18:45:56.645 INFO  Sensor IaC hadolint report Sensor [iac] (done) | time=0ms
18:45:56.645 INFO  Sensor IaC Azure Resource Manager Sensor [iac]
18:45:56.645 INFO  There are no files to be analyzed for the Azure Resource Manager language
18:45:56.646 INFO  Sensor IaC Azure Resource Manager Sensor [iac] (done) | time=0ms
18:45:56.646 INFO  Sensor Java Config Sensor [iac]
18:45:56.647 INFO  There are no files to be analyzed for the Java language
18:45:56.647 INFO  Sensor Java Config Sensor [iac] (done) | time=2ms
18:45:56.647 INFO  Sensor CSS Rules [javascript]
18:45:56.647 INFO  No CSS, PHP, HTML or VueJS files are found in the project. CSS analysis is skipped.
18:45:56.647 INFO  Sensor CSS Rules [javascript] (done) | time=0ms
18:45:56.647 INFO  Sensor IaC JSON Sensor [iacenterprise]
18:45:56.647 INFO  Sensor for language "JSON" is disabled by a feature flag. You can enable it by setting "sonar.featureflag.cloud-security-enable-generic-yaml-and-json-analyzer" to true.
18:45:56.647 INFO  Sensor IaC JSON Sensor [iacenterprise] (done) | time=0ms
18:45:56.647 INFO  Sensor Generic Coverage Report
18:45:56.647 INFO  Parsing /Users/sclarke/github/ScopeTimer/build/sonarqube-coverage.xml
18:45:56.683 INFO  Imported coverage data for 3 files
18:45:56.683 INFO  Sensor Generic Coverage Report (done) | time=35ms
18:45:56.683 INFO  Sensor EnterpriseTextAndSecretsSensor [textenterprise]
18:45:56.693 INFO  Available processors: 12
18:45:56.693 INFO  Using 12 threads for analysis.
18:45:56.889 INFO  Start fetching files for the text and secrets analysis
18:45:56.898 INFO  Using Git CLI to retrieve untracked files
18:45:56.913 INFO  Retrieving language associated files and files included via "sonar.text.inclusions" that are tracked by git
18:45:56.914 INFO  Starting the text and secrets analysis
18:45:56.915 INFO  10 source files to be analyzed for the text and secrets analysis
18:45:56.948 INFO  10/10 source files have been analyzed for the text and secrets analysis
18:45:56.950 INFO  Start fetching files for the binary file analysis
18:45:56.950 INFO  There are no files to be analyzed for the binary file analysis
18:45:56.950 INFO  2 files are ignored because they are untracked by git
18:45:56.951 INFO  Sensor EnterpriseTextAndSecretsSensor [textenterprise] (done) | time=268ms
18:45:56.951 INFO  Sensor CFamily [cpp]
18:45:56.971 INFO  CFamily plugin version: 6.74.0.91793 (b828a9364d6778e337590775598d969f96b9514c)
18:45:56.972 INFO  CFamily analysis configuration mode: Compile-Commands
18:45:56.972 INFO  Incremental symbolic execution is enabled
18:45:56.972 INFO  Use incremental symbolic execution's path length implementation
18:45:56.974 INFO  Using compile commands: /Users/sclarke/github/ScopeTimer/build/bw-output/compile_commands.json
18:45:56.974 INFO  Available processors: 12
18:45:56.975 INFO  Using 12 threads for analysis.
18:45:58.606 INFO  Loading cache from: server
18:45:59.817 INFO  Detected compilers: g++-15=2
18:45:59.818 INFO  Number of compilation units in the provided Compilation Database: 2
18:45:59.818 INFO  Number of skipped unsupported compilation units: 0
18:45:59.818 INFO  Number of skipped non-indexed compilation units: 1
18:45:59.818 INFO  Number of skipped duplicate compilation units: 0
18:45:59.819 INFO  Number of remaining compilation units to be analyzed: 1
18:45:59.819 INFO  Detected standards: c++17=1
18:45:59.820 INFO  Starting the analysis of 1 CFamily compilation units
18:45:59.885 INFO  [1/1] Cache hit for: /Users/sclarke/github/ScopeTimer/example/Demo.cpp
18:45:59.902 INFO  2/2 files marked as unchanged
18:45:59.902 INFO  0/1 test files marked as unchanged
18:45:59.902 INFO  Analysis cache: 1/1 hits, 50553 bytes
18:45:59.902 INFO  Incremental symbolic execution cache: 0 hits out of 0 total analyzed targets (hit rate 0%)
18:45:59.902 INFO  CFamily analysis done in: 2931ms
18:45:59.902 INFO  1 compilation units were fully analyzed
18:45:59.902 INFO  0 compilation units were partially analyzed: 0 stopped on Config, 0 stopped on Parsing, 0 stopped on AST, 0 stopped on Symbolic Execution, and 0 stopped on Symbolic Execution with Parsing Error
18:45:59.902 INFO  54 rules with 'symbolic-execution' tag raised 1 out of 15 issues
18:45:59.904 INFO  Performance statistics per analysis stage (Total, Average, Percentage) across 1 compilation units:
annotationStage: 6ms, 6ms, 0.07%
astRulesStage: 28ms, 28ms, 0.32%
configStage: 8ms, 8ms, 0.09%
parsingStage: 556ms, 556ms, 6.33%
symbolicExecutionStage: 8184ms, 8184ms, 93.19%
18:45:59.904 INFO  PCH: unique=0 use=0 (forceInclude=0,throughHeader=0,firstInclude=0) out of 1 (forceInclude=0,throughHeader=0)
18:45:59.904 INFO  Z3 refutation rate: 0 out of 0
18:45:59.904 INFO  Percentage of files indexed with CFamily languages: 42.86% (C: 0, C++: 3, ObjC: 0, AnyLang: 7)
18:45:59.904 INFO  C and C++ analysis quality score: 100/100
18:45:59.905 INFO  Analysis measures statistics:
100% of classes were parsed successfully (0 out of 4 have parsing errors)
100% of functions were parsed successfully (0 out of 46 have parsing errors)
100% of statements were parsed successfully (0 out of 181 have parsing errors)
100% of the project includes directives were resolved (0 out of 16 were not resolved)
0 external includes directives were not resolved
0 modules imports were not resolved
0 header units were not resolved
18:45:59.907 INFO  Incremental symbolic execution internal implementation statistics (across analyzed compilation units):
Successful cache reads, writes: 0, 0 for 0 target compilation unit(s) (success rates 0%, 0%)
Unsupported cases in USR conversion decoding, encoding: 0, 0
Unsupported cases in issue-relocation decoding, encoding: 0, 0
Unsupported cases in abs. line no. decoding, encoding: 0, 0
Top-level declarations dropped decoding, encoding: 0, 0
Replayed path diagnostics: 0
Recorded path diagnostics: 0
Overwritten path diagnostic targets: 0
18:45:59.909 INFO  Sensor CFamily [cpp] (done) | time=2958ms
18:45:59.912 INFO  ------------- Run sensors on project
18:45:59.985 INFO  Sensor Zero Coverage Sensor
18:45:59.985 INFO  Sensor Zero Coverage Sensor (done) | time=0ms
18:46:00.092 INFO  ------------- Gather SCA dependencies on project
18:46:00.093 INFO  Checking if SCA is enabled for organization stephenlclarke
18:46:00.475 INFO  Dependency analysis skipped
18:46:00.479 INFO  CPD Executor Calculating CPD for 2 files
18:46:00.484 INFO  CPD Executor CPD calculation finished (done) | time=5ms
18:46:00.488 INFO  SCM Publisher SCM provider for this project is: git
18:46:00.489 INFO  SCM Publisher 2 source files to be analyzed
18:46:00.628 INFO  SCM Publisher 0/2 source files have been analyzed (done) | time=138ms
18:46:00.628 WARN  Missing blame information for the following files:
18:46:00.628 WARN    * include/ScopeTimer.hpp
18:46:00.628 WARN    * test/ScopeTimerTest.cpp
18:46:00.628 WARN  This may lead to missing/broken features in SonarCloud
18:46:00.702 INFO  Analysis report generated in 70ms, dir size=390 KB
18:46:00.721 INFO  Analysis report compressed in 19ms, zip size=89 KB
18:46:01.212 INFO  Analysis report uploaded in 491ms
18:46:01.215 INFO  ANALYSIS SUCCESSFUL, you can find the results at: https://sonarcloud.io/dashboard?id=stephenlclarke_ScopeTimer
18:46:01.216 INFO  Note that you will be able to access the updated dashboard once the server has processed the submitted analysis report
18:46:01.216 INFO  More about the report processing at https://sonarcloud.io/api/ce/task?id=AZp5Y5cSj55DiMS2CVYM
18:46:01.217 INFO  ------------- Upload SCA dependency files
18:46:01.681 INFO  Sensor cache published successfully
18:46:01.723 INFO  Analysis total time: 10.391 s
18:46:01.724 INFO  SonarScanner Engine completed successfully
18:46:02.120 INFO  EXECUTION SUCCESS
18:46:02.121 INFO  Total time: 16.654s
```

## Testing with default elapsed time formatting ##

```bash
> rm ./ScopeTimer.log; env SCOPE_TIMER_DIR=. build/scopetimer_tests ; cat ./ScopeTimer.log
[simpleWork] TID=001 | void simpleWork() | start=2025-08-14 12:21:01.165 | end=2025-08-14 12:21:01.168 | elapsed=3.136ms
[nestedScopes:inner 1] TID=001 | void nestedScopes() | start=2025-08-14 12:21:01.172 | end=2025-08-14 12:21:01.173 | elapsed=1.883ms
[nestedScopes:inner 2] TID=001 | void nestedScopes() | start=2025-08-14 12:21:01.173 | end=2025-08-14 12:21:01.177 | elapsed=3.136ms
[nestedScopes:outer] TID=001 | void nestedScopes() | start=2025-08-14 12:21:01.170 | end=2025-08-14 12:21:01.177 | elapsed=6.944ms
[multi:second] TID=001 | void multipleTimersSameScope() | start=2025-08-14 12:21:01.178 | end=2025-08-14 12:21:01.179 | elapsed=1.013ms
[multi:first] TID=001 | void multipleTimersSameScope() | start=2025-08-14 12:21:01.177 | end=2025-08-14 12:21:01.179 | elapsed=1.907ms
[conditionalWork] TID=001 | void conditionalWork(bool) | start=2025-08-14 12:21:01.181 | end=2025-08-14 12:21:01.181 | elapsed=250ns
[loopedWork:iteration] TID=001 | void loopedWork(int) | start=2025-08-14 12:21:01.182 | end=2025-08-14 12:21:01.183 | elapsed=388.500us
[loopedWork:iteration] TID=001 | void loopedWork(int) | start=2025-08-14 12:21:01.183 | end=2025-08-14 12:21:01.183 | elapsed=389.000us
[loopedWork:iteration] TID=001 | void loopedWork(int) | start=2025-08-14 12:21:01.183 | end=2025-08-14 12:21:01.183 | elapsed=387.833us
[loopedWork:iteration] TID=001 | void loopedWork(int) | start=2025-08-14 12:21:01.183 | end=2025-08-14 12:21:01.184 | elapsed=386.875us
[loopedWork:iteration] TID=001 | void loopedWork(int) | start=2025-08-14 12:21:01.184 | end=2025-08-14 12:21:01.184 | elapsed=388.667us
[loopedWork:total] TID=001 | void loopedWork(int) | start=2025-08-14 12:21:01.182 | end=2025-08-14 12:21:01.184 | elapsed=1.981ms
[threadedWork:worker] TID=002 | auto threadedWork(int)::(anonymous class)::operator()() const | start=2025-08-14 12:21:01.184 | end=2025-08-14 12:21:01.185 | elapsed=649.375us
[threadedWork:worker] TID=003 | auto threadedWork(int)::(anonymous class)::operator()() const | start=2025-08-14 12:21:01.184 | end=2025-08-14 12:21:01.185 | elapsed=892.416us
[threadedWork:worker] TID=004 | auto threadedWork(int)::(anonymous class)::operator()() const | start=2025-08-14 12:21:01.184 | end=2025-08-14 12:21:01.185 | elapsed=1.144ms
[threadedWork:total] TID=001 | void threadedWork(int) | start=2025-08-14 12:21:01.184 | end=2025-08-14 12:21:01.186 | elapsed=1.330ms
[Worker:constructor] TID=001 | Worker::Worker() | start=2025-08-14 12:21:01.186 | end=2025-08-14 12:21:01.186 | elapsed=644.458us
[Worker:singleTask] TID=001 | void Worker::doTask(const std::string &) | start=2025-08-14 12:21:01.186 | end=2025-08-14 12:21:01.187 | elapsed=1.266ms
[Worker:doMultipleTasks] TID=001 | void Worker::doMultipleTasks(int, bool) | start=2025-08-14 12:21:01.187 | end=2025-08-14 12:21:01.187 | elapsed=208ns
[Worker:task] TID=001 | void Worker::doTask(const std::string &) | start=2025-08-14 12:21:01.187 | end=2025-08-14 12:21:01.189 | elapsed=1.275ms
[Worker:task] TID=001 | void Worker::doTask(const std::string &) | start=2025-08-14 12:21:01.189 | end=2025-08-14 12:21:01.190 | elapsed=1.142ms
[Worker:task] TID=001 | void Worker::doTask(const std::string &) | start=2025-08-14 12:21:01.190 | end=2025-08-14 12:21:01.191 | elapsed=1.269ms
[Worker:task] TID=001 | void Worker::doTask(const std::string &) | start=2025-08-14 12:21:01.191 | end=2025-08-14 12:21:01.193 | elapsed=1.271ms
[Worker:task] TID=001 | void Worker::doTask(const std::string &) | start=2025-08-14 12:21:01.193 | end=2025-08-14 12:21:01.194 | elapsed=1.274ms
[ScopeTimer] TID=001 | LifetimeTracked | start=2025-08-14 12:21:01.194 | end=2025-08-14 12:21:01.197 | elapsed=3.204ms
[ScopeTimer] TID=001 | int main() | start=2025-08-14 12:21:01.165 | end=2025-08-14 12:21:01.197 | elapsed=32.136ms
```

## Testing with elapsed time formatted in seconds ##

```bash
> rm ./ScopeTimer.log; env SCOPE_TIMER_DIR=. SCOPE_TIMER_FORMAT=SECONDS build/scopetimer_tests ; cat ./ScopeTimer.log
[simpleWork] TID=001 | void simpleWork() | start=2025-08-14 12:21:29.231 | end=2025-08-14 12:21:29.234 | elapsed=0.003s
[nestedScopes:inner 1] TID=001 | void nestedScopes() | start=2025-08-14 12:21:29.237 | end=2025-08-14 12:21:29.239 | elapsed=0.001s
[nestedScopes:inner 2] TID=001 | void nestedScopes() | start=2025-08-14 12:21:29.239 | end=2025-08-14 12:21:29.242 | elapsed=0.003s
[nestedScopes:outer] TID=001 | void nestedScopes() | start=2025-08-14 12:21:29.235 | end=2025-08-14 12:21:29.242 | elapsed=0.006s
[multi:second] TID=001 | void multipleTimersSameScope() | start=2025-08-14 12:21:29.243 | end=2025-08-14 12:21:29.244 | elapsed=0.001s
[multi:first] TID=001 | void multipleTimersSameScope() | start=2025-08-14 12:21:29.242 | end=2025-08-14 12:21:29.244 | elapsed=0.001s
[conditionalWork] TID=001 | void conditionalWork(bool) | start=2025-08-14 12:21:29.246 | end=2025-08-14 12:21:29.246 | elapsed=0.000s
[loopedWork:iteration] TID=001 | void loopedWork(int) | start=2025-08-14 12:21:29.247 | end=2025-08-14 12:21:29.248 | elapsed=0.000s
[loopedWork:iteration] TID=001 | void loopedWork(int) | start=2025-08-14 12:21:29.248 | end=2025-08-14 12:21:29.248 | elapsed=0.000s
[loopedWork:iteration] TID=001 | void loopedWork(int) | start=2025-08-14 12:21:29.248 | end=2025-08-14 12:21:29.248 | elapsed=0.000s
[loopedWork:iteration] TID=001 | void loopedWork(int) | start=2025-08-14 12:21:29.248 | end=2025-08-14 12:21:29.249 | elapsed=0.000s
[loopedWork:iteration] TID=001 | void loopedWork(int) | start=2025-08-14 12:21:29.249 | end=2025-08-14 12:21:29.249 | elapsed=0.000s
[loopedWork:total] TID=001 | void loopedWork(int) | start=2025-08-14 12:21:29.247 | end=2025-08-14 12:21:29.249 | elapsed=0.001s
[threadedWork:worker] TID=002 | auto threadedWork(int)::(anonymous class)::operator()() const | start=2025-08-14 12:21:29.249 | end=2025-08-14 12:21:29.250 | elapsed=0.000s
[threadedWork:worker] TID=003 | auto threadedWork(int)::(anonymous class)::operator()() const | start=2025-08-14 12:21:29.249 | end=2025-08-14 12:21:29.250 | elapsed=0.000s
[threadedWork:worker] TID=004 | auto threadedWork(int)::(anonymous class)::operator()() const | start=2025-08-14 12:21:29.249 | end=2025-08-14 12:21:29.250 | elapsed=0.001s
[threadedWork:total] TID=001 | void threadedWork(int) | start=2025-08-14 12:21:29.249 | end=2025-08-14 12:21:29.250 | elapsed=0.001s
[Worker:constructor] TID=001 | Worker::Worker() | start=2025-08-14 12:21:29.250 | end=2025-08-14 12:21:29.251 | elapsed=0.000s
[Worker:singleTask] TID=001 | void Worker::doTask(const std::string &) | start=2025-08-14 12:21:29.251 | end=2025-08-14 12:21:29.252 | elapsed=0.001s
[Worker:doMultipleTasks] TID=001 | void Worker::doMultipleTasks(int, bool) | start=2025-08-14 12:21:29.252 | end=2025-08-14 12:21:29.252 | elapsed=0.000s
[Worker:task] TID=001 | void Worker::doTask(const std::string &) | start=2025-08-14 12:21:29.252 | end=2025-08-14 12:21:29.254 | elapsed=0.001s
[Worker:task] TID=001 | void Worker::doTask(const std::string &) | start=2025-08-14 12:21:29.254 | end=2025-08-14 12:21:29.255 | elapsed=0.001s
[Worker:task] TID=001 | void Worker::doTask(const std::string &) | start=2025-08-14 12:21:29.255 | end=2025-08-14 12:21:29.256 | elapsed=0.001s
[Worker:task] TID=001 | void Worker::doTask(const std::string &) | start=2025-08-14 12:21:29.256 | end=2025-08-14 12:21:29.257 | elapsed=0.001s
[Worker:task] TID=001 | void Worker::doTask(const std::string &) | start=2025-08-14 12:21:29.257 | end=2025-08-14 12:21:29.259 | elapsed=0.001s
[ScopeTimer] TID=001 | LifetimeTracked | start=2025-08-14 12:21:29.259 | end=2025-08-14 12:21:29.262 | elapsed=0.003s
[ScopeTimer] TID=001 | int main() | start=2025-08-14 12:21:29.231 | end=2025-08-14 12:21:29.262 | elapsed=0.030s
```

## Testing with elapsed time formatted in millis ##

```bash
> rm ./ScopeTimer.log; env SCOPE_TIMER_DIR=. SCOPE_TIMER_FORMAT=MILLIS build/scopetimer_tests ; cat ./ScopeTimer.log
[simpleWork] TID=001 | void simpleWork() | start=2025-08-14 12:21:43.024 | end=2025-08-14 12:21:43.027 | elapsed=3.134ms
[nestedScopes:inner 1] TID=001 | void nestedScopes() | start=2025-08-14 12:21:43.030 | end=2025-08-14 12:21:43.032 | elapsed=1.757ms
[nestedScopes:inner 2] TID=001 | void nestedScopes() | start=2025-08-14 12:21:43.032 | end=2025-08-14 12:21:43.035 | elapsed=3.154ms
[nestedScopes:outer] TID=001 | void nestedScopes() | start=2025-08-14 12:21:43.029 | end=2025-08-14 12:21:43.035 | elapsed=6.816ms
[multi:second] TID=001 | void multipleTimersSameScope() | start=2025-08-14 12:21:43.036 | end=2025-08-14 12:21:43.037 | elapsed=1.004ms
[multi:first] TID=001 | void multipleTimersSameScope() | start=2025-08-14 12:21:43.036 | end=2025-08-14 12:21:43.037 | elapsed=1.893ms
[conditionalWork] TID=001 | void conditionalWork(bool) | start=2025-08-14 12:21:43.039 | end=2025-08-14 12:21:43.039 | elapsed=0.000ms
[loopedWork:iteration] TID=001 | void loopedWork(int) | start=2025-08-14 12:21:43.040 | end=2025-08-14 12:21:43.041 | elapsed=0.379ms
[loopedWork:iteration] TID=001 | void loopedWork(int) | start=2025-08-14 12:21:43.041 | end=2025-08-14 12:21:43.041 | elapsed=0.381ms
[loopedWork:iteration] TID=001 | void loopedWork(int) | start=2025-08-14 12:21:43.041 | end=2025-08-14 12:21:43.041 | elapsed=0.305ms
[loopedWork:iteration] TID=001 | void loopedWork(int) | start=2025-08-14 12:21:43.041 | end=2025-08-14 12:21:43.042 | elapsed=0.380ms
[loopedWork:iteration] TID=001 | void loopedWork(int) | start=2025-08-14 12:21:43.042 | end=2025-08-14 12:21:43.042 | elapsed=0.385ms
[loopedWork:total] TID=001 | void loopedWork(int) | start=2025-08-14 12:21:43.040 | end=2025-08-14 12:21:43.042 | elapsed=1.853ms
[threadedWork:worker] TID=002 | auto threadedWork(int)::(anonymous class)::operator()() const | start=2025-08-14 12:21:43.042 | end=2025-08-14 12:21:43.043 | elapsed=0.632ms
[threadedWork:worker] TID=003 | auto threadedWork(int)::(anonymous class)::operator()() const | start=2025-08-14 12:21:43.042 | end=2025-08-14 12:21:43.043 | elapsed=0.880ms
[threadedWork:worker] TID=004 | auto threadedWork(int)::(anonymous class)::operator()() const | start=2025-08-14 12:21:43.042 | end=2025-08-14 12:21:43.043 | elapsed=1.075ms
[threadedWork:total] TID=001 | void threadedWork(int) | start=2025-08-14 12:21:43.042 | end=2025-08-14 12:21:43.043 | elapsed=1.145ms
[Worker:constructor] TID=001 | Worker::Worker() | start=2025-08-14 12:21:43.043 | end=2025-08-14 12:21:43.044 | elapsed=0.633ms
[Worker:singleTask] TID=001 | void Worker::doTask(const std::string &) | start=2025-08-14 12:21:43.044 | end=2025-08-14 12:21:43.045 | elapsed=1.254ms
[Worker:doMultipleTasks] TID=001 | void Worker::doMultipleTasks(int, bool) | start=2025-08-14 12:21:43.045 | end=2025-08-14 12:21:43.045 | elapsed=0.000ms
[Worker:task] TID=001 | void Worker::doTask(const std::string &) | start=2025-08-14 12:21:43.045 | end=2025-08-14 12:21:43.046 | elapsed=1.255ms
[Worker:task] TID=001 | void Worker::doTask(const std::string &) | start=2025-08-14 12:21:43.046 | end=2025-08-14 12:21:43.048 | elapsed=1.253ms
[Worker:task] TID=001 | void Worker::doTask(const std::string &) | start=2025-08-14 12:21:43.048 | end=2025-08-14 12:21:43.049 | elapsed=1.259ms
[Worker:task] TID=001 | void Worker::doTask(const std::string &) | start=2025-08-14 12:21:43.049 | end=2025-08-14 12:21:43.050 | elapsed=1.260ms
[Worker:task] TID=001 | void Worker::doTask(const std::string &) | start=2025-08-14 12:21:43.050 | end=2025-08-14 12:21:43.051 | elapsed=1.255ms
[ScopeTimer] TID=001 | LifetimeTracked | start=2025-08-14 12:21:43.051 | end=2025-08-14 12:21:43.054 | elapsed=3.058ms
[ScopeTimer] TID=001 | int main() | start=2025-08-14 12:21:43.024 | end=2025-08-14 12:21:43.054 | elapsed=30.388ms
```

## Testing with elapsed time formatted in micros ##

```bash
> rm ./ScopeTimer.log; env SCOPE_TIMER_DIR=. SCOPE_TIMER_FORMAT=MICROS build/scopetimer_tests ; cat ./ScopeTimer.log
[simpleWork] TID=001 | void simpleWork() | start=2025-08-14 12:21:55.035 | end=2025-08-14 12:21:55.038 | elapsed=3132.625us
[nestedScopes:inner 1] TID=001 | void nestedScopes() | start=2025-08-14 12:21:55.041 | end=2025-08-14 12:21:55.043 | elapsed=1910.417us
[nestedScopes:inner 2] TID=001 | void nestedScopes() | start=2025-08-14 12:21:55.043 | end=2025-08-14 12:21:55.046 | elapsed=3155.791us
[nestedScopes:outer] TID=001 | void nestedScopes() | start=2025-08-14 12:21:55.039 | end=2025-08-14 12:21:55.046 | elapsed=7025.208us
[multi:second] TID=001 | void multipleTimersSameScope() | start=2025-08-14 12:21:55.047 | end=2025-08-14 12:21:55.048 | elapsed=1012.209us
[multi:first] TID=001 | void multipleTimersSameScope() | start=2025-08-14 12:21:55.046 | end=2025-08-14 12:21:55.048 | elapsed=1904.875us
[conditionalWork] TID=001 | void conditionalWork(bool) | start=2025-08-14 12:21:55.050 | end=2025-08-14 12:21:55.050 | elapsed=0.083us
[loopedWork:iteration] TID=001 | void loopedWork(int) | start=2025-08-14 12:21:55.051 | end=2025-08-14 12:21:55.052 | elapsed=380.583us
[loopedWork:iteration] TID=001 | void loopedWork(int) | start=2025-08-14 12:21:55.052 | end=2025-08-14 12:21:55.052 | elapsed=379.583us
[loopedWork:iteration] TID=001 | void loopedWork(int) | start=2025-08-14 12:21:55.052 | end=2025-08-14 12:21:55.052 | elapsed=378.709us
[loopedWork:iteration] TID=001 | void loopedWork(int) | start=2025-08-14 12:21:55.052 | end=2025-08-14 12:21:55.053 | elapsed=380.375us
[loopedWork:iteration] TID=001 | void loopedWork(int) | start=2025-08-14 12:21:55.053 | end=2025-08-14 12:21:55.053 | elapsed=381.292us
[loopedWork:total] TID=001 | void loopedWork(int) | start=2025-08-14 12:21:55.051 | end=2025-08-14 12:21:55.053 | elapsed=1914.000us
[threadedWork:worker] TID=002 | auto threadedWork(int)::(anonymous class)::operator()() const | start=2025-08-14 12:21:55.053 | end=2025-08-14 12:21:55.054 | elapsed=638.292us
[threadedWork:worker] TID=004 | auto threadedWork(int)::(anonymous class)::operator()() const | start=2025-08-14 12:21:55.053 | end=2025-08-14 12:21:55.054 | elapsed=887.125us
[threadedWork:worker] TID=003 | auto threadedWork(int)::(anonymous class)::operator()() const | start=2025-08-14 12:21:55.053 | end=2025-08-14 12:21:55.054 | elapsed=1137.625us
[threadedWork:total] TID=001 | void threadedWork(int) | start=2025-08-14 12:21:55.053 | end=2025-08-14 12:21:55.054 | elapsed=1223.791us
[Worker:constructor] TID=001 | Worker::Worker() | start=2025-08-14 12:21:55.054 | end=2025-08-14 12:21:55.055 | elapsed=641.333us
[Worker:singleTask] TID=001 | void Worker::doTask(const std::string &) | start=2025-08-14 12:21:55.055 | end=2025-08-14 12:21:55.056 | elapsed=1261.958us
[Worker:doMultipleTasks] TID=001 | void Worker::doMultipleTasks(int, bool) | start=2025-08-14 12:21:55.056 | end=2025-08-14 12:21:55.056 | elapsed=0.083us
[Worker:task] TID=001 | void Worker::doTask(const std::string &) | start=2025-08-14 12:21:55.056 | end=2025-08-14 12:21:55.058 | elapsed=1184.417us
[Worker:task] TID=001 | void Worker::doTask(const std::string &) | start=2025-08-14 12:21:55.058 | end=2025-08-14 12:21:55.059 | elapsed=1261.750us
[Worker:task] TID=001 | void Worker::doTask(const std::string &) | start=2025-08-14 12:21:55.059 | end=2025-08-14 12:21:55.060 | elapsed=1256.500us
[Worker:task] TID=001 | void Worker::doTask(const std::string &) | start=2025-08-14 12:21:55.060 | end=2025-08-14 12:21:55.061 | elapsed=1258.250us
[Worker:task] TID=001 | void Worker::doTask(const std::string &) | start=2025-08-14 12:21:55.061 | end=2025-08-14 12:21:55.063 | elapsed=1266.375us
[ScopeTimer] TID=001 | LifetimeTracked | start=2025-08-14 12:21:55.063 | end=2025-08-14 12:21:55.066 | elapsed=3165.959us
[ScopeTimer] TID=001 | int main() | start=2025-08-14 12:21:55.035 | end=2025-08-14 12:21:55.066 | elapsed=30940.458us
```

## Testing with elapsed time formatted in nanos ##

```bash
> rm ./ScopeTimer.log; env SCOPE_TIMER_DIR=. SCOPE_TIMER_FORMAT=NANOS build/scopetimer_tests ; cat ./ScopeTimer.log
[simpleWork] TID=001 | void simpleWork() | start=2025-08-14 12:22:07.888 | end=2025-08-14 12:22:07.891 | elapsed=2584708ns
[nestedScopes:inner 1] TID=001 | void nestedScopes() | start=2025-08-14 12:22:07.893 | end=2025-08-14 12:22:07.895 | elapsed=1880417ns
[nestedScopes:inner 2] TID=001 | void nestedScopes() | start=2025-08-14 12:22:07.895 | end=2025-08-14 12:22:07.898 | elapsed=3135500ns
[nestedScopes:outer] TID=001 | void nestedScopes() | start=2025-08-14 12:22:07.892 | end=2025-08-14 12:22:07.899 | elapsed=6915667ns
[multi:second] TID=001 | void multipleTimersSameScope() | start=2025-08-14 12:22:07.900 | end=2025-08-14 12:22:07.901 | elapsed=900333ns
[multi:first] TID=001 | void multipleTimersSameScope() | start=2025-08-14 12:22:07.899 | end=2025-08-14 12:22:07.901 | elapsed=1792833ns
[conditionalWork] TID=001 | void conditionalWork(bool) | start=2025-08-14 12:22:07.902 | end=2025-08-14 12:22:07.902 | elapsed=84ns
[loopedWork:iteration] TID=001 | void loopedWork(int) | start=2025-08-14 12:22:07.904 | end=2025-08-14 12:22:07.904 | elapsed=382042ns
[loopedWork:iteration] TID=001 | void loopedWork(int) | start=2025-08-14 12:22:07.904 | end=2025-08-14 12:22:07.904 | elapsed=385583ns
[loopedWork:iteration] TID=001 | void loopedWork(int) | start=2025-08-14 12:22:07.904 | end=2025-08-14 12:22:07.905 | elapsed=380250ns
[loopedWork:iteration] TID=001 | void loopedWork(int) | start=2025-08-14 12:22:07.905 | end=2025-08-14 12:22:07.905 | elapsed=382625ns
[loopedWork:iteration] TID=001 | void loopedWork(int) | start=2025-08-14 12:22:07.905 | end=2025-08-14 12:22:07.906 | elapsed=382083ns
[loopedWork:total] TID=001 | void loopedWork(int) | start=2025-08-14 12:22:07.904 | end=2025-08-14 12:22:07.906 | elapsed=1927041ns
[threadedWork:worker] TID=002 | auto threadedWork(int)::(anonymous class)::operator()() const | start=2025-08-14 12:22:07.906 | end=2025-08-14 12:22:07.906 | elapsed=632125ns
[threadedWork:worker] TID=003 | auto threadedWork(int)::(anonymous class)::operator()() const | start=2025-08-14 12:22:07.906 | end=2025-08-14 12:22:07.907 | elapsed=880750ns
[threadedWork:worker] TID=004 | auto threadedWork(int)::(anonymous class)::operator()() const | start=2025-08-14 12:22:07.906 | end=2025-08-14 12:22:07.907 | elapsed=1132542ns
[threadedWork:total] TID=001 | void threadedWork(int) | start=2025-08-14 12:22:07.906 | end=2025-08-14 12:22:07.907 | elapsed=1198416ns
[Worker:constructor] TID=001 | Worker::Worker() | start=2025-08-14 12:22:07.907 | end=2025-08-14 12:22:07.907 | elapsed=631834ns
[Worker:singleTask] TID=001 | void Worker::doTask(const std::string &) | start=2025-08-14 12:22:07.907 | end=2025-08-14 12:22:07.909 | elapsed=1255708ns
[Worker:doMultipleTasks] TID=001 | void Worker::doMultipleTasks(int, bool) | start=2025-08-14 12:22:07.909 | end=2025-08-14 12:22:07.909 | elapsed=83ns
[Worker:task] TID=001 | void Worker::doTask(const std::string &) | start=2025-08-14 12:22:07.909 | end=2025-08-14 12:22:07.910 | elapsed=1259084ns
[Worker:task] TID=001 | void Worker::doTask(const std::string &) | start=2025-08-14 12:22:07.910 | end=2025-08-14 12:22:07.911 | elapsed=1263041ns
[Worker:task] TID=001 | void Worker::doTask(const std::string &) | start=2025-08-14 12:22:07.911 | end=2025-08-14 12:22:07.912 | elapsed=1261375ns
[Worker:task] TID=001 | void Worker::doTask(const std::string &) | start=2025-08-14 12:22:07.912 | end=2025-08-14 12:22:07.914 | elapsed=1259791ns
[Worker:task] TID=001 | void Worker::doTask(const std::string &) | start=2025-08-14 12:22:07.914 | end=2025-08-14 12:22:07.915 | elapsed=1256917ns
[ScopeTimer] TID=001 | LifetimeTracked | start=2025-08-14 12:22:07.915 | end=2025-08-14 12:22:07.918 | elapsed=3143709ns
[ScopeTimer] TID=001 | int main() | start=2025-08-14 12:22:07.888 | end=2025-08-14 12:22:07.918 | elapsed=29906500ns
```

## Summarise the logging ##

```bash
❯ scripts/process_scope_times.sh ./ScopeTimer.log | scripts/summarize_scope_times.sh
===== Summary (count / min / avg / max) =====
[tests:child:probe]static int ewm::scopetimer::ScopeTimer_TestFriend::child_probe_main_if_requested()
  count=9  min=131us  avg=134us  max=139us  -

[tests:simple_scope]static void ewm::scopetimer::ScopeTimer_TestFriend::test_simple_scope()
  count=1  min=72us  avg=72us  max=72us  -

[tests:nested:inner1]static void ewm::scopetimer::ScopeTimer_TestFriend::test_nested_scopes()
  count=1  min=21us  avg=21us  max=21us  -

[tests:nested:inner2]static void ewm::scopetimer::ScopeTimer_TestFriend::test_nested_scopes()
  count=1  min=28us  avg=28us  max=28us  -

[tests:nested:outer]static void ewm::scopetimer::ScopeTimer_TestFriend::test_nested_scopes()
  count=1  min=74us  avg=74us  max=74us  -

[tests:looped:iter]static void ewm::scopetimer::ScopeTimer_TestFriend::test_looped_work()
  count=3  min=9us  avg=9us  max=9us  -

[tests:looped:total]static void ewm::scopetimer::ScopeTimer_TestFriend::test_looped_work()
  count=1  min=31us  avg=31us  max=31us  -

[tests:threaded:worker]ewm::scopetimer::ScopeTimer_TestFriend::test_threaded()::<lambda()>
  count=2  min=17us  avg=20us  max=23us  -

[tests:threaded:total]static void ewm::scopetimer::ScopeTimer_TestFriend::test_threaded()
  count=1  min=96us  avg=96us  max=96us  -

[tests:format:micros]static void ewm::scopetimer::ScopeTimer_TestFriend::test_env_format_variants()
  count=1  min=6us  avg=6us  max=6us  -

[tests:format:millis]static void ewm::scopetimer::ScopeTimer_TestFriend::test_env_format_variants()
  count=1  min=6us  avg=6us  max=6us  -

[tests:format:seconds]static void ewm::scopetimer::ScopeTimer_TestFriend::test_env_format_variants()
  count=1  min=5us  avg=5us  max=5us  -

[tests:format:nanos]static void ewm::scopetimer::ScopeTimer_TestFriend::test_env_format_variants()
  count=1  min=4us  avg=4us  max=4us  -

[tests:format:bogus]static void ewm::scopetimer::ScopeTimer_TestFriend::test_env_format_variants()
  count=1  min=7us  avg=7us  max=7us  -

[tests:format:unset]static void ewm::scopetimer::ScopeTimer_TestFriend::test_env_format_unset_and_empty()
  count=1  min=5us  avg=5us  max=5us  -

[tests:format:empty]static void ewm::scopetimer::ScopeTimer_TestFriend::test_env_format_unset_and_empty()
  count=1  min=4us  avg=4us  max=4us  -

[]static void ewm::scopetimer::ScopeTimer_TestFriend::test_empty_label()
  count=1  min=4us  avg=4us  max=4us  -

[tests:format:seconds:short]static void ewm::scopetimer::ScopeTimer_TestFriend::test_seconds_format_branch()
  count=1  min=1.386ms  avg=1.386ms  max=1.386ms  -

[tests:format:seconds:long]static void ewm::scopetimer::ScopeTimer_TestFriend::test_seconds_format_branch()
  count=1  min=12.508ms  avg=12.508ms  max=12.508ms  -

[tests:logfile_null_branch]static void ewm::scopetimer::ScopeTimer_TestFriend::test_logfile_null_branch()
  count=1  min=71us  avg=71us  max=71us  -
```

---

© 2025 Steve Clarke · Released under the [AGPL-3.0 License](https://www.gnu.org/licenses/agpl-3.0.html)

---<|MERGE_RESOLUTION|>--- conflicted
+++ resolved
@@ -21,13 +21,8 @@
 The concept for this class & macro originated from a software project I worked
 on in the early 1990's while at Merril Lynch. It owed a lot to James O.
 Coplien's Advanced C++: Programming Styles and Idioms (Addison-Wesley, first
-<<<<<<< HEAD
 ed. 1991). A very smart guy that I had the pleaseure to work with when I was
 at Bloomberg in 2016. This version is a re-imagining of the original.
-=======
-ed. 1991). A very smart guy that I had the pleasure to work with when I was
-at Bloomberg in 2016. This version is a re-imagining of the original. 
->>>>>>> 9fb9c0e1
 Rewritten from scratch for C++17/20.
 
 ---
